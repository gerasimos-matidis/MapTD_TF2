# MapTD
# Copyright (C) 2018 Jerod Weinman, Nathan Gifford, Abyaya Lamsal, 
#
# This program is free software: you can redistribute it and/or modify
# it under the terms of the GNU General Public License as published by
# the Free Software Foundation, either version 3 of the License, or
# (at your option) any later version.
#
# This program is distributed in the hope that it will be useful,
# but WITHOUT ANY WARRANTY; without even the implied warranty of
# MERCHANTABILITY or FITNESS FOR A PARTICULAR PURPOSE.  See the
# GNU General Public License for more details.
#
# You should have received a copy of the GNU General Public License
# along with this program.  If not, see <http://www.gnu.org/licenses/>.

import os
import argparse

import data_tools
import stats

def threshold_predictions(polys,labels,scores):

  t_polys = list()
  t_labels = list()
  t_scores = list()

  for (poly,label,score) in zip(polys,labels,scores):
    if score > args.score_thresh:
      t_polys.append(poly)
      t_labels.append(label)
      t_scores.append(score)
  return t_polys,t_labels,t_scores


def main():
    """Loads up ground truth and prediction files, calculates and
       prints statistics
    """

    # Load file lists
    prediction_files = data_tools.get_filenames(
      args.pred_path,
      str.split(args.filename_pattern,','),
      'txt')
    
    ground_truth_files = data_tools.get_paired_filenames(
      prediction_files, args.gt_path, 'json' )

    assert len(ground_truth_files) == len(prediction_files)

    # Load files contents and package for stats evaluation
    predictions = {}
    ground_truths = {}
    
    for pred_file,truth_file in zip(prediction_files,ground_truth_files):

      base = os.path.splitext(os.path.basename(pred_file))[0]

      [_,gt_polys,gt_labels] = data_tools.parse_boxes_from_json( truth_file )
      [_,polys,labels,scores] = data_tools.parse_boxes_from_text( pred_file )

      if args.score_thresh: # Filter predictions if necessary
        polys,labels,scores = threshold_predictions(
          polys, labels, scores)

      predictions[base] =  { 'polygons' : polys,
                             'labels'   : labels,
                             'scores'   : scores }
      ground_truths[base] = {'polygons' : gt_polys,
                             'labels'   : gt_labels }

    # Calculate statistics on predictions for ground truths
    sample_stats,total_stats = stats.evaluate_predictions(
      ground_truths,
      predictions,
      match_labels=args.match_labels,
      iou_match_thresh=args.iou_thresh)

    # Display save the results
<<<<<<< HEAD
    #for key in sample_stats:#.keys():
    #  print(key)
    #  print(sample_stats[key].values())
    #  print('\n\n')
    print(total_stats.values())

=======
    
    for key in sample_stats:
      print(key)
      print(sample_stats[key])
      print('\n\n')
    
>>>>>>> 3e9a0a27
    #print(sample_stats)
    #print(total_stats)
    """
    if args.save_result:
      import json
      with open(os.path.join(args.pred_path,args.save_result+'.json'),'w') \
           as fd: vars
        json.dump({'individual': sample_stats, 'overall': total_stats}, fd,
                  indent=4)
    """


    
if __name__ == "__main__":

  parser = argparse.ArgumentParser()

  parser.add_argument('--pred_path', default='./predictions', type=str,
                      help='Base directory for predicted output data')
  parser.add_argument('--gt_path', default='./data/general_dataset/json', type=str, 
                      help='Base directory for ground truth data')
  parser.add_argument('--filename_pattern', default='*', type=str,
                      help='File pattern for data')
  parser.add_argument('--iou_thresh', default=0.5, type=float,
                      help='Intersection-over-Union threshold for match')
  parser.add_argument('--score_thresh', default=None, type=float,
                      help='Score threshold for predictions')
  parser.add_argument('--match_labels', default=False, type=bool,
                      help='Whether to require labels to match')
  parser.add_argument('--save_result', default=None, type=str,
                      help='JSON file in which to save results in pred_path')

  args = parser.parse_args()

  main()<|MERGE_RESOLUTION|>--- conflicted
+++ resolved
@@ -1,131 +1,122 @@
-# MapTD
-# Copyright (C) 2018 Jerod Weinman, Nathan Gifford, Abyaya Lamsal, 
-#
-# This program is free software: you can redistribute it and/or modify
-# it under the terms of the GNU General Public License as published by
-# the Free Software Foundation, either version 3 of the License, or
-# (at your option) any later version.
-#
-# This program is distributed in the hope that it will be useful,
-# but WITHOUT ANY WARRANTY; without even the implied warranty of
-# MERCHANTABILITY or FITNESS FOR A PARTICULAR PURPOSE.  See the
-# GNU General Public License for more details.
-#
-# You should have received a copy of the GNU General Public License
-# along with this program.  If not, see <http://www.gnu.org/licenses/>.
-
-import os
-import argparse
-
-import data_tools
-import stats
-
-def threshold_predictions(polys,labels,scores):
-
-  t_polys = list()
-  t_labels = list()
-  t_scores = list()
-
-  for (poly,label,score) in zip(polys,labels,scores):
-    if score > args.score_thresh:
-      t_polys.append(poly)
-      t_labels.append(label)
-      t_scores.append(score)
-  return t_polys,t_labels,t_scores
-
-
-def main():
-    """Loads up ground truth and prediction files, calculates and
-       prints statistics
-    """
-
-    # Load file lists
-    prediction_files = data_tools.get_filenames(
-      args.pred_path,
-      str.split(args.filename_pattern,','),
-      'txt')
-    
-    ground_truth_files = data_tools.get_paired_filenames(
-      prediction_files, args.gt_path, 'json' )
-
-    assert len(ground_truth_files) == len(prediction_files)
-
-    # Load files contents and package for stats evaluation
-    predictions = {}
-    ground_truths = {}
-    
-    for pred_file,truth_file in zip(prediction_files,ground_truth_files):
-
-      base = os.path.splitext(os.path.basename(pred_file))[0]
-
-      [_,gt_polys,gt_labels] = data_tools.parse_boxes_from_json( truth_file )
-      [_,polys,labels,scores] = data_tools.parse_boxes_from_text( pred_file )
-
-      if args.score_thresh: # Filter predictions if necessary
-        polys,labels,scores = threshold_predictions(
-          polys, labels, scores)
-
-      predictions[base] =  { 'polygons' : polys,
-                             'labels'   : labels,
-                             'scores'   : scores }
-      ground_truths[base] = {'polygons' : gt_polys,
-                             'labels'   : gt_labels }
-
-    # Calculate statistics on predictions for ground truths
-    sample_stats,total_stats = stats.evaluate_predictions(
-      ground_truths,
-      predictions,
-      match_labels=args.match_labels,
-      iou_match_thresh=args.iou_thresh)
-
-    # Display save the results
-<<<<<<< HEAD
-    #for key in sample_stats:#.keys():
-    #  print(key)
-    #  print(sample_stats[key].values())
-    #  print('\n\n')
-    print(total_stats.values())
-
-=======
-    
-    for key in sample_stats:
-      print(key)
-      print(sample_stats[key])
-      print('\n\n')
-    
->>>>>>> 3e9a0a27
-    #print(sample_stats)
-    #print(total_stats)
-    """
-    if args.save_result:
-      import json
-      with open(os.path.join(args.pred_path,args.save_result+'.json'),'w') \
-           as fd: vars
-        json.dump({'individual': sample_stats, 'overall': total_stats}, fd,
-                  indent=4)
-    """
-
-
-    
-if __name__ == "__main__":
-
-  parser = argparse.ArgumentParser()
-
-  parser.add_argument('--pred_path', default='./predictions', type=str,
-                      help='Base directory for predicted output data')
-  parser.add_argument('--gt_path', default='./data/general_dataset/json', type=str, 
-                      help='Base directory for ground truth data')
-  parser.add_argument('--filename_pattern', default='*', type=str,
-                      help='File pattern for data')
-  parser.add_argument('--iou_thresh', default=0.5, type=float,
-                      help='Intersection-over-Union threshold for match')
-  parser.add_argument('--score_thresh', default=None, type=float,
-                      help='Score threshold for predictions')
-  parser.add_argument('--match_labels', default=False, type=bool,
-                      help='Whether to require labels to match')
-  parser.add_argument('--save_result', default=None, type=str,
-                      help='JSON file in which to save results in pred_path')
-
-  args = parser.parse_args()
-
+# MapTD
+# Copyright (C) 2018 Jerod Weinman, Nathan Gifford, Abyaya Lamsal, 
+#
+# This program is free software: you can redistribute it and/or modify
+# it under the terms of the GNU General Public License as published by
+# the Free Software Foundation, either version 3 of the License, or
+# (at your option) any later version.
+#
+# This program is distributed in the hope that it will be useful,
+# but WITHOUT ANY WARRANTY; without even the implied warranty of
+# MERCHANTABILITY or FITNESS FOR A PARTICULAR PURPOSE.  See the
+# GNU General Public License for more details.
+#
+# You should have received a copy of the GNU General Public License
+# along with this program.  If not, see <http://www.gnu.org/licenses/>.
+
+import os
+import argparse
+
+import data_tools
+import stats
+
+def threshold_predictions(polys,labels,scores):
+
+  t_polys = list()
+  t_labels = list()
+  t_scores = list()
+
+  for (poly,label,score) in zip(polys,labels,scores):
+    if score > args.score_thresh:
+      t_polys.append(poly)
+      t_labels.append(label)
+      t_scores.append(score)
+  return t_polys,t_labels,t_scores
+
+
+def main():
+    """Loads up ground truth and prediction files, calculates and
+       prints statistics
+    """
+
+    # Load file lists
+    prediction_files = data_tools.get_filenames(
+      args.pred_path,
+      str.split(args.filename_pattern,','),
+      'txt')
+    
+    ground_truth_files = data_tools.get_paired_filenames(
+      prediction_files, args.gt_path, 'json' )
+
+    assert len(ground_truth_files) == len(prediction_files)
+
+    # Load files contents and package for stats evaluation
+    predictions = {}
+    ground_truths = {}
+    
+    for pred_file,truth_file in zip(prediction_files,ground_truth_files):
+
+      base = os.path.splitext(os.path.basename(pred_file))[0]
+
+      [_,gt_polys,gt_labels] = data_tools.parse_boxes_from_json( truth_file )
+      [_,polys,labels,scores] = data_tools.parse_boxes_from_text( pred_file )
+
+      if args.score_thresh: # Filter predictions if necessary
+        polys,labels,scores = threshold_predictions(
+          polys, labels, scores)
+
+      predictions[base] =  { 'polygons' : polys,
+                             'labels'   : labels,
+                             'scores'   : scores }
+      ground_truths[base] = {'polygons' : gt_polys,
+                             'labels'   : gt_labels }
+
+    # Calculate statistics on predictions for ground truths
+    sample_stats,total_stats = stats.evaluate_predictions(
+      ground_truths,
+      predictions,
+      match_labels=args.match_labels,
+      iou_match_thresh=args.iou_thresh)
+
+    # Display save the results
+    
+    for key in sample_stats:#.keys():
+      print(key)
+      print(sample_stats[key])
+      print('\n\n')
+    
+    #print(sample_stats)
+    #print(total_stats)
+    """
+    if args.save_result:
+      import json
+      with open(os.path.join(args.pred_path,args.save_result+'.json'),'w') \
+           as fd: vars
+        json.dump({'individual': sample_stats, 'overall': total_stats}, fd,
+                  indent=4)
+    """
+
+
+    
+if __name__ == "__main__":
+
+  parser = argparse.ArgumentParser()
+
+  parser.add_argument('--pred_path', default='./predictions', type=str,
+                      help='Base directory for predicted output data')
+  parser.add_argument('--gt_path', default='./data/general_dataset/json', type=str, 
+                      help='Base directory for ground truth data')
+  parser.add_argument('--filename_pattern', default='*', type=str,
+                      help='File pattern for data')
+  parser.add_argument('--iou_thresh', default=0.5, type=float,
+                      help='Intersection-over-Union threshold for match')
+  parser.add_argument('--score_thresh', default=None, type=float,
+                      help='Score threshold for predictions')
+  parser.add_argument('--match_labels', default=False, type=bool,
+                      help='Whether to require labels to match')
+  parser.add_argument('--save_result', default=None, type=str,
+                      help='JSON file in which to save results in pred_path')
+
+  args = parser.parse_args()
+
   main()