--- conflicted
+++ resolved
@@ -1,385 +1,366 @@
-import cv2
-import math
-import os
-os.environ['TF_CPP_MIN_LOG_LEVEL'] = '2' # Disables INFO & WARNING logs
-import argparse
-import numpy as np
-import tensorflow as tf
-from tensorflow.image import non_max_suppression as nms
-
-#import lanms
-#import model
-from maptd_model import maptd_model
-from data_tools import get_filenames
-import visualize
-
-from utils import center_crop
-
-def save_boxes_to_file(boxes, scores, output_base):
-    """
-    Save predicted bounding box coordinates and corresponding score
-    to a text file
-
-    In the text file, each line represents one box. If an arbitrary corner 
-    point in boxes is (a_i, b_j), first the a_i's, then the b_j's, then an 
-    empty string, then the score will be listed in the entry for that box.
-
-    Parameters
-       boxes       : a Nx4x2 numpy array of box vertices (N for number of boxes,
-                       4 corners per box, and 2 coordinates per corner)
-       scores      : a Nx1 numpy array of corresponding box scores
-                      (N for the number of boxes)
-       output_base : Path and basename for image-specific box output file 
-                       ('.txt' extension is appended)
-    """
-    res_file = output_base + '.txt'
-
-    print('Saving', len(boxes), 'boxes to', res_file)
-    
-    with open(res_file, 'w') as f:
-        for b in range(np.shape(scores)[0]):
-            box = np.squeeze(boxes[b,:,:])
-            f.write('{},{},{},{},{},{},{},{},"",{}\n'.format(
-                box[0, 0], box[0, 1],
-                box[1, 0], box[1, 1],
-                box[2, 0], box[2, 1],
-                box[3, 0], box[3, 1],
-                scores[b]
-            ))
-
-
-def reconstruct_box(point, dist, theta):
-    """
-    Reconstructs a rotated rectangle from the corresponding point, distance to
-    edges and angle
-
-    Parameters
-      point: the (i, j) coordinate of the pixel as a numpy array
-      dist : distances from the pixel to [top, left, bottom, and right] edges 
-              as a numpy array
-      theta: the angle of rotation (according to OpenCV), a scalar
-
-    Returns
-      box: a rotated rectangle defined by four (i,j) vertices in bottom-left, 
-            bottom-right, top-right, and top-left order; a numpy array with
-            shape [4,2]  (i.e., 4 corner points with 2 coordinates per point)
-
-    Note
-     i corresponds to row number, j corresponds to column number
-    """
-    
-    left_trans = np.asarray([-math.cos(theta), -math.sin(theta)])*dist[0]
-    bottom_trans = np.asarray([math.sin(theta), -math.cos(theta)])*dist[1]
-    right_trans = np.asarray([math.cos(theta), math.sin(theta)])*dist[2]
-    top_trans = np.asarray([-math.sin(theta), math.cos(theta)])*dist[3]
-    
-    v0_trans = left_trans + bottom_trans
-    v1_trans = bottom_trans + right_trans
-    v2_trans = right_trans + top_trans
-    v3_trans = top_trans + left_trans
-
-    point = point*4 # Compensate for downsampling in target map construction
-    v0 = point + v0_trans
-    v1 = point + v1_trans
-    v2 = point + v2_trans
-    v3 = point + v3_trans
-    box = np.asarray([v1, v2, v3, v0])
-    
-    return box
-
-
-def create_tile_set(image, tile_shape):
-    """
-    Create a set of tiles and their corresponding relative positions (shifts)
-    A tile is a smaller section of the larger image.
-
-    Parameters
-       image      : image to tile, as numpy array, shape [H, W, 3]
-       tile_shape : tuple of the tiles size as (width, height)
-
-    Returns
-       tiles  : list of tile images of shape tile_shape, 
-                 where each tile image is a numpy array of shape 
-                 (height, width, 3) and tile image is a portion of image
-       shifts : list of (y,x) shifts necessary to translate points on each tile
-                  to the original image
-    """
-
-    def tile_ticks( img_sz, tile_sz ):
-        """ Calculate tile origin points and sizes.
-            Tiles must overlap by at least the args.tile_overlap
-        """
-        ticks = list()
-        sizes = list()
-        
-        pos = 0
-
-        if tile_sz > img_sz:
-            return [0], [img_sz]
-
-        while (True):
-            ticks.append( pos )
-            sizes.append( tile_sz )
-            
-            next_pos = pos + tile_sz - args.tile_overlap
-
-            if (next_pos + tile_sz) >= img_sz:
-                trunc_tile_sz = img_sz - next_pos
-                next_pos = img_sz - trunc_tile_sz
-
-                ticks.append( next_pos )
-                sizes.append( trunc_tile_sz )
-
-                return ticks, sizes
-            
-            pos = next_pos
-
-    # Main procedure
-    tiles = list()
-    shifts = list()
-    tile_width = tile_shape[0]
-    tile_height = tile_shape[1]
-    im_width = len(image[0])
-    im_height = len(image)
-
-    y_tiles = tile_ticks( im_height, tile_height )
-    x_tiles = tile_ticks( im_width, tile_width )
-
-    print(y_tiles)
-    print(x_tiles)
-    
-    # Loop over all tile (position, size) pairs
-    for y,h in zip(y_tiles[0],y_tiles[1]):
-        for x,w in zip(x_tiles[0],x_tiles[1]):
-            tile = image[y:y+h, x:x+w]
-            shift = (y,x)
-    
-            tiles.append( tile )
-            shifts.append( shift )
-
-    return tiles, shifts
-
-
-def convert_geometry_to_boxes(score_map, geo_map, detect_thresh):
-    """Convert the predicted geometry map into rotated rectangles
-
-    Parameters:
-       score_map     : the predicted score map, a numpy array of size
-                         [batch_size, tile_size/4, tile_size/4, 1]
-       geo_map       : the predicted geometry map, a numpy array of size
-                         [batch_size, tile_size/4, tile_size/4, 5]
-       detect_thresh : the minimum score of a bounding box for it to be 
-                        counted as prediction, a scalar
-    Returns:
-       boxes : a Nx9 numpy array with the rectangle coordinates and scores;
-                 each 1x9 row contains the four (i,j) pairs of vertices 
-                 (in bottom-left, bottom-right, top-right, and top-left order) 
-                 followed by the detection score
-    """
-    score_map = np.squeeze(score_map)
-    geo_map = np.squeeze(geo_map)
-    
-    boxes = list()
-    for i in range(len(score_map)):
-        for j in range(len(score_map[0])):
-            if (score_map[i, j] < detect_thresh):
-                continue
-            point = np.asarray([i, j])
-            dist = geo_map[i, j, 0:4]
-            theta = -geo_map[i, j, 4] # Negate to convert from OpenCV's ij to xy
-            box = reconstruct_box(point, dist, theta)
-            box = np.append(box, score_map[i, j])
-            boxes.append(box)
-
-    boxes = np.asarray(boxes)
-    boxes = np.reshape(boxes, (len(boxes), 9))
-    
-    return boxes
-
-
-def sort_by_row(boxes):
-    """Sort the boxes by the row of their center points
-
-    Parameters
-       boxes: an Nx9 numpy array of rectangles and scores in ij order, as given 
-                by convert_geometry_to_boxes
-
-    Returns
-       boxes: modification of input boxes so that the centers are sorted in
-               increasing row order
-    """
-    # Calculate the row of the center of each rectangle
-    # (geometrically, the mean of the vertices)
-    center_rows = np.mean(boxes[:,[0,2,4,6]],axis=1) 
-    # Extract the indices of the centers in sorted order
-    center_rows_argsort = np.argsort(center_rows)
-
-    return boxes[center_rows_argsort]
-
-
-def predict_v2(model, image_file, tile_shape, pyramid_levels=1):
-
-    """Use a restored model to detect text in the given image
-
-    Parameters
-       sess          : TensorFlow Session object
-       image_file    : path of the image to run through the model, a string
-       pyramid_levels: number of pyramid levels (decimations) before NMS
-       input_images  : TensorFlow placeholder for image batch
-       f_score       : TensorFlow tensor for model output (cf. model.outputs)
-       f_geometry    : TensorFlow tensor for model output (cf. model.outputs)
-       tile_shape    : tuple (width,height) of the tile size
-    """
-
-    image = cv2.imread(image_file)
-
-    image = image[:, :, ::-1] # Convert from OpenCV's BGR to RGB
-    
-    print('initial_image_shape: ', image.shape)
-    row_expansion = 32 - image.shape[0] % 32
-    col_expansion = 32 - image.shape[1] % 32
-    extra_rows = np.zeros((row_expansion, image.shape[1], 3))    
-    image = np.append(image, extra_rows, axis=0)
-    extra_cols = np.zeros((image.shape[0], col_expansion, 3))
-    image = np.append(image, extra_cols, axis=1).astype(int)
-    print('New image shape: ', image.shape)
-    
-    boxes = np.zeros((0,9)) # Initialize array to hold resulting detections
-
-    for level in range(pyramid_levels):
-        if level != 0:
-            image = cv2.resize( image, (0,0), fx=0.5, fy=0.5,
-                                interpolation=cv2.INTER_CUBIC )
-
-        image_tiles, shifts = create_tile_set(image, tile_shape)
-
-        
-        for i in range(len(image_tiles)):
-            print('predicting tile',i+1,'of', len(image_tiles))
-            tile = np.expand_dims(image_tiles[i], axis=0)
-            shift = shifts[i]
-            print('tile_shape', tile.shape)
-            score, geometry = model(tile, training=False)
-            tile_boxes = convert_geometry_to_boxes(
-                score_map=score,
-                geo_map=geometry,
-                detect_thresh=args.detect_thresh)
-
-            if len(tile_boxes) != 0:
-                # Shift boxes to global image coords from tile-specific coords
-                shift = np.asarray([shift[0],shift[1],
-                                    shift[0],shift[1],
-                                    shift[0],shift[1],
-                                    shift[0],shift[1],
-                                    0])
-                tile_boxes = tile_boxes[:,:]+shift
-                # Resize tile boxes to global image coords from pyramid-level
-                tile_boxes[:,:-1] *= (2**level)
-                boxes = np.concatenate((boxes, tile_boxes), axis=0)
-        print('Number of initially detected boxes: ', boxes.shape[0])
-
-<<<<<<< HEAD
-    
-=======
-    output_base = os.path.join(args.output, 'D5005-5028149_initial_boxes')
-    save_boxes_to_file(boxes[:, :8].reshape(-1, 4, 2), boxes[:,-1], output_base)
-    """
->>>>>>> 481b8f80
-    print('LANMS...')
-    initial_boxes = sort_by_row(boxes) # still ij   
-    
-    scores = boxes[:, -1]
-    boxes = boxes[:, :8].reshape(-1, 4, 2)
-    output_base = os.path.join(args.output, 'D5005-5028097_initial')
-    save_boxes_to_file(boxes, scores, output_base)
-    
-
-    nms_output = lanms.merge_quadrangle_n9(initial_boxes.astype('float32'), args.nms_thresh)
-    
-    scores = nms_output[:,-1]
-    selected_boxes = nms_output[:, :8].reshape(-1, 4, 2)
-    selected_boxes = np.flip(selected_boxes, axis=2) #IMPORTANT ij-xy conversion
-
-    output_base = os.path.join(args.output,
-                            os.path.splitext(
-                                os.path.basename( image_file ))[0] )
-    print('writing output')
-    if selected_boxes is not None:
-        save_boxes_to_file(selected_boxes, scores, output_base)
-        
-    if args.write_images: # NOTE: I think it does't work well
-        visualize.save_image( image, boxes, output_base)
-
-    """
-    
-        
-    
-    
-def restore_model(model):
-    """Restore model parameters from latest checkpoint within a given session
-
-    Parameters:
-       sess: the TensorFlow Session object
-    """
-    #saver = tf.train.Saver()
-    #ckpt_state = tf.train.get_checkpoint_state(args.model)
-    #model_path = os.path.join(args.model,
-    #                          os.path.basename(ckpt_state.model_checkpoint_path))
-    #saver.restore(sess, model_path)
-
-    latest = tf.train.latest_checkpoint(args.checkpoint_dir)
-    print(latest)
-    ckpt = tf.train.Checkpoint(model=model)
-    ckpt.restore(latest)
-
-if __name__ == '__main__':
-
-    parser = argparse.ArgumentParser()
-
-    parser.add_argument('--model', default=None, type=str,
-                        help='Directory where the trained model is')
-    parser.add_argument('--checkpoint_dir', type=str,
-                        help='Directory for model checkpoints')
-    parser.add_argument('--tile_size', default=4096, type=int,
-                        help='Tile size for image processing')
-    parser.add_argument('--tile_overlap', default=2048, type=int,
-                        help='Tile overlap for image processing')
-    parser.add_argument('--images_dir', type=str,
-                        help='Base directory for image training data')
-    parser.add_argument('--images_extension', default='tiff', type=str,
-                        help='The extension of the image files')
-    parser.add_argument('--filename_pattern', type=str, default='*',
-                        help='File pattern for input data')
-    parser.add_argument('--output', type=str,
-                        help='Directory in which to write prediction output')
-    parser.add_argument('--write_images', default=False, type=bool,
-                        help='Save images of predictions')
-    parser.add_argument('--detect_thresh', default=0.5, type=float,
-                        help='Threshold for rectangle detection')
-    parser.add_argument('--nms_thresh', default=0.5, type=float,
-                        help='Threshold for non-maximal suppression')
-    parser.add_argument('--pyramid_levels', default=1, type=int,
-                        help='Number of image pyramid levels')
-    parser.add_argument('--tile_size_for_the_model', default=512, type=int) # NOTE: I must change the name
-
-    args = parser.parse_args()    
-    
-<<<<<<< HEAD
-    image_path = './data/ckpts/models/2/D5005-5028097.tiff'
-=======
-    image_path = './predictions/D5005-5028149.tiff'
->>>>>>> 481b8f80
-    
-    if args.model:
-        model = tf.keras.models.load_model(args.model)
-    else:
-        from maptd_model import maptd_model
-        #model = maptd_model()
-        model = maptd_model(scoremap_acf='relu') # NOTE: Be carefull! Usually. You must use the command in the line above.
-        latest = tf.train.latest_checkpoint(args.checkpoint_dir)
-        print(latest)
-        ckpt_prefix = os.path.join(args.checkpoint_dir, 'ckpt')
-        ckpt = tf.train.Checkpoint(model=model)
-        ckpt.restore(latest)
-
-    predict_v2(model, image_path, (args.tile_size, args.tile_size))
+import cv2
+import math
+import os
+os.environ['TF_CPP_MIN_LOG_LEVEL'] = '2' # Disables INFO & WARNING logs
+import argparse
+import numpy as np
+import tensorflow as tf
+from tensorflow.image import non_max_suppression as nms
+
+#import lanms
+#import model
+from maptd_model import maptd_model
+from data_tools import get_filenames
+import visualize
+
+from utils import center_crop
+
+def save_boxes_to_file(boxes, scores, output_base):
+    """
+    Save predicted bounding box coordinates and corresponding score
+    to a text file
+
+    In the text file, each line represents one box. If an arbitrary corner 
+    point in boxes is (a_i, b_j), first the a_i's, then the b_j's, then an 
+    empty string, then the score will be listed in the entry for that box.
+
+    Parameters
+       boxes       : a Nx4x2 numpy array of box vertices (N for number of boxes,
+                       4 corners per box, and 2 coordinates per corner)
+       scores      : a Nx1 numpy array of corresponding box scores
+                      (N for the number of boxes)
+       output_base : Path and basename for image-specific box output file 
+                       ('.txt' extension is appended)
+    """
+    res_file = output_base + '.txt'
+
+    print('Saving', len(boxes), 'boxes to', res_file)
+    
+    with open(res_file, 'w') as f:
+        for b in range(np.shape(scores)[0]):
+            box = np.squeeze(boxes[b,:,:])
+            f.write('{},{},{},{},{},{},{},{},"",{}\r\n'.format(
+                box[0, 0], box[0, 1],
+                box[1, 0], box[1, 1],
+                box[2, 0], box[2, 1],
+                box[3, 0], box[3, 1],
+                scores[b]
+            ))
+
+
+def reconstruct_box(point, dist, theta):
+    """
+    Reconstructs a rotated rectangle from the corresponding point, distance to
+    edges and angle
+
+    Parameters
+      point: the (i, j) coordinate of the pixel as a numpy array
+      dist : distances from the pixel to [top, left, bottom, and right] edges 
+              as a numpy array
+      theta: the angle of rotation (according to OpenCV), a scalar
+
+    Returns
+      box: a rotated rectangle defined by four (i,j) vertices in bottom-left, 
+            bottom-right, top-right, and top-left order; a numpy array with
+            shape [4,2]  (i.e., 4 corner points with 2 coordinates per point)
+
+    Note
+     i corresponds to row number, j corresponds to column number
+    """
+    
+    left_trans = np.asarray([-math.cos(theta), -math.sin(theta)])*dist[0]
+    bottom_trans = np.asarray([math.sin(theta), -math.cos(theta)])*dist[1]
+    right_trans = np.asarray([math.cos(theta), math.sin(theta)])*dist[2]
+    top_trans = np.asarray([-math.sin(theta), math.cos(theta)])*dist[3]
+    
+    v0_trans = left_trans + bottom_trans
+    v1_trans = bottom_trans + right_trans
+    v2_trans = right_trans + top_trans
+    v3_trans = top_trans + left_trans
+
+    point = point*4 # Compensate for downsampling in target map construction
+    v0 = point + v0_trans
+    v1 = point + v1_trans
+    v2 = point + v2_trans
+    v3 = point + v3_trans
+    box = np.asarray([v1, v2, v3, v0])
+    
+    return box
+
+
+def create_tile_set(image, tile_shape):
+    """
+    Create a set of tiles and their corresponding relative positions (shifts)
+    A tile is a smaller section of the larger image.
+
+    Parameters
+       image      : image to tile, as numpy array, shape [H, W, 3]
+       tile_shape : tuple of the tiles size as (width, height)
+
+    Returns
+       tiles  : list of tile images of shape tile_shape, 
+                 where each tile image is a numpy array of shape 
+                 (height, width, 3) and tile image is a portion of image
+       shifts : list of (y,x) shifts necessary to translate points on each tile
+                  to the original image
+    """
+
+    def tile_ticks( img_sz, tile_sz ):
+        """ Calculate tile origin points and sizes.
+            Tiles must overlap by at least the args.tile_overlap
+        """
+        ticks = list()
+        sizes = list()
+        
+        pos = 0
+
+        if tile_sz > img_sz:
+            return [0], [img_sz]
+
+        while (True):
+            ticks.append( pos )
+            sizes.append( tile_sz )
+            
+            next_pos = pos + tile_sz - args.tile_overlap
+
+            if (next_pos + tile_sz) >= img_sz:
+                trunc_tile_sz = img_sz - next_pos
+                next_pos = img_sz - trunc_tile_sz
+
+                ticks.append( next_pos )
+                sizes.append( trunc_tile_sz )
+
+                return ticks, sizes
+            
+            pos = next_pos
+
+    # Main procedure
+    tiles = list()
+    shifts = list()
+    tile_width = tile_shape[0]
+    tile_height = tile_shape[1]
+    im_width = len(image[0])
+    im_height = len(image)
+
+    y_tiles = tile_ticks( im_height, tile_height )
+    x_tiles = tile_ticks( im_width, tile_width )
+
+    print(y_tiles)
+    print(x_tiles)
+    
+    # Loop over all tile (position, size) pairs
+    for y,h in zip(y_tiles[0],y_tiles[1]):
+        for x,w in zip(x_tiles[0],x_tiles[1]):
+            tile = image[y:y+h, x:x+w]
+            shift = (y,x)
+    
+            tiles.append( tile )
+            shifts.append( shift )
+
+    return tiles, shifts
+
+
+def convert_geometry_to_boxes(score_map, geo_map, detect_thresh):
+    """Convert the predicted geometry map into rotated rectangles
+
+    Parameters:
+       score_map     : the predicted score map, a numpy array of size
+                         [batch_size, tile_size/4, tile_size/4, 1]
+       geo_map       : the predicted geometry map, a numpy array of size
+                         [batch_size, tile_size/4, tile_size/4, 5]
+       detect_thresh : the minimum score of a bounding box for it to be 
+                        counted as prediction, a scalar
+    Returns:
+       boxes : a Nx9 numpy array with the rectangle coordinates and scores;
+                 each 1x9 row contains the four (i,j) pairs of vertices 
+                 (in bottom-left, bottom-right, top-right, and top-left order) 
+                 followed by the detection score
+    """
+    score_map = np.squeeze(score_map)
+    geo_map = np.squeeze(geo_map)
+    
+    boxes = list()
+    for i in range(len(score_map)):
+        for j in range(len(score_map[0])):
+            if (score_map[i, j] < detect_thresh):
+                continue
+            point = np.asarray([i, j])
+            dist = geo_map[i, j, 0:4]
+            theta = -geo_map[i, j, 4] # Negate to convert from OpenCV's ij to xy
+            box = reconstruct_box(point, dist, theta)
+            box = np.append(box, score_map[i, j])
+            boxes.append(box)
+
+    boxes = np.asarray(boxes)
+    boxes = np.reshape(boxes, (len(boxes), 9))
+    
+    return boxes
+
+
+def sort_by_row(boxes):
+    """Sort the boxes by the row of their center points
+
+    Parameters
+       boxes: an Nx9 numpy array of rectangles and scores in ij order, as given 
+                by convert_geometry_to_boxes
+
+    Returns
+       boxes: modification of input boxes so that the centers are sorted in
+               increasing row order
+    """
+    # Calculate the row of the center of each rectangle
+    # (geometrically, the mean of the vertices)
+    center_rows = np.mean(boxes[:,[0,2,4,6]],axis=1) 
+    # Extract the indices of the centers in sorted order
+    center_rows_argsort = np.argsort(center_rows)
+
+    return boxes[center_rows_argsort]
+
+
+def predict_v2(model, image_file, tile_shape, pyramid_levels=1):
+
+    """Use a restored model to detect text in the given image
+
+    Parameters
+       sess          : TensorFlow Session object
+       image_file    : path of the image to run through the model, a string
+       pyramid_levels: number of pyramid levels (decimations) before NMS
+       input_images  : TensorFlow placeholder for image batch
+       f_score       : TensorFlow tensor for model output (cf. model.outputs)
+       f_geometry    : TensorFlow tensor for model output (cf. model.outputs)
+       tile_shape    : tuple (width,height) of the tile size
+    """
+
+    image = cv2.imread(image_file)
+
+    image = image[:, :, ::-1] # Convert from OpenCV's BGR to RGB
+    
+    print('initial_image_shape: ', image.shape)
+    row_expansion = 32 - image.shape[0] % 32
+    col_expansion = 32 - image.shape[1] % 32
+    extra_rows = np.zeros((row_expansion, image.shape[1], 3))    
+    image = np.append(image, extra_rows, axis=0)
+    extra_cols = np.zeros((image.shape[0], col_expansion, 3))
+    image = np.append(image, extra_cols, axis=1).astype(int)
+    print('New image shape: ', image.shape)
+    
+    boxes = np.zeros((0,9)) # Initialize array to hold resulting detections
+
+    for level in range(pyramid_levels):
+        if level != 0:
+            image = cv2.resize( image, (0,0), fx=0.5, fy=0.5,
+                                interpolation=cv2.INTER_CUBIC )
+
+        image_tiles, shifts = create_tile_set(image, tile_shape)
+
+        
+        for i in range(len(image_tiles)):
+            print('predicting tile',i+1,'of', len(image_tiles))
+            tile = np.expand_dims(image_tiles[i], axis=0)
+            shift = shifts[i]
+            print('tile_shape', tile.shape)
+            score, geometry = model(tile, training=False)
+            tile_boxes = convert_geometry_to_boxes(
+                score_map=score,
+                geo_map=geometry,
+                detect_thresh=args.detect_thresh)
+
+            if len(tile_boxes) != 0:
+                # Shift boxes to global image coords from tile-specific coords
+                shift = np.asarray([shift[0],shift[1],
+                                    shift[0],shift[1],
+                                    shift[0],shift[1],
+                                    shift[0],shift[1],
+                                    0])
+                tile_boxes = tile_boxes[:,:]+shift
+                # Resize tile boxes to global image coords from pyramid-level
+                tile_boxes[:,:-1] *= (2**level)
+                boxes = np.concatenate((boxes, tile_boxes), axis=0)
+        print('Number of initially detected boxes: ', boxes.shape[0])
+
+    output_base = os.path.join(args.output, 'D5005-5028149_initial_boxes')
+    save_boxes_to_file(boxes[:, :8].reshape(-1, 4, 2), boxes[:,-1], output_base)
+    """
+    print('LANMS...')
+    initial_boxes = sort_by_row(boxes) # still ij
+    nms_output = lanms.merge_quadrangle_n9(initial_boxes.astype('float32'), args.nms_thresh)
+    
+    scores = nms_output[:,-1]
+    selected_boxes = nms_output[:, :8].reshape(-1, 4, 2)
+    selected_boxes = np.flip(selected_boxes, axis=2) #IMPORTANT ij-xy conversion
+
+    output_base = os.path.join(args.output,
+                            os.path.splitext(
+                                os.path.basename( image_file ))[0] )
+    print('writing output')
+    if selected_boxes is not None:
+        save_boxes_to_file(selected_boxes, scores, output_base)
+        
+    if args.write_images:
+        visualize.save_image( image, boxes, output_base)
+
+    """
+    
+def restore_model(model):
+    """Restore model parameters from latest checkpoint within a given session
+
+    Parameters:
+       sess: the TensorFlow Session object
+    """
+    #saver = tf.train.Saver()
+    #ckpt_state = tf.train.get_checkpoint_state(args.model)
+    #model_path = os.path.join(args.model,
+    #                          os.path.basename(ckpt_state.model_checkpoint_path))
+    #saver.restore(sess, model_path)
+
+    latest = tf.train.latest_checkpoint(args.checkpoint_dir)
+    print(latest)
+    ckpt = tf.train.Checkpoint(model=model)
+    ckpt.restore(latest)
+
+if __name__ == '__main__':
+
+    parser = argparse.ArgumentParser()
+
+    parser.add_argument('--model', default=None, type=str,
+                        help='Directory where the trained model is')
+    parser.add_argument('--checkpoint_dir', type=str,
+                        help='Directory for model checkpoints')
+    parser.add_argument('--tile_size', default=4096, type=int,
+                        help='Tile size for image processing')
+    parser.add_argument('--tile_overlap', default=2048, type=int,
+                        help='Tile overlap for image processing')
+    parser.add_argument('--images_dir', type=str,
+                        help='Base directory for image training data')
+    parser.add_argument('--images_extension', default='tiff', type=str,
+                        help='The extension of the image files')
+    parser.add_argument('--filename_pattern', type=str, default='*',
+                        help='File pattern for input data')
+    parser.add_argument('--output', type=str,
+                        help='Directory in which to write prediction output')
+    parser.add_argument('--write_images', default=False, type=bool,
+                        help='Save images of predictions')
+    parser.add_argument('--detect_thresh', default=0.5, type=float,
+                        help='Threshold for rectangle detection')
+    parser.add_argument('--nms_thresh', default=0.5, type=float,
+                        help='Threshold for non-maximal suppression')
+    parser.add_argument('--pyramid_levels', default=1, type=int,
+                        help='Number of image pyramid levels')
+    parser.add_argument('--tile_size_for_the_model', default=512, type=int) # NOTE: I must change the name
+
+    args = parser.parse_args()    
+    
+    image_path = './predictions/D5005-5028149.tiff'
+    
+    if args.model:
+        model = tf.keras.models.load_model(args.model)
+    else:
+        from maptd_model import maptd_model
+        model = maptd_model()
+        latest = tf.train.latest_checkpoint(args.checkpoint_dir)
+        print(latest)
+        ckpt_prefix = os.path.join(args.checkpoint_dir, 'ckpt')
+        ckpt = tf.train.Checkpoint(model=model)
+        ckpt.restore(latest)
+
+    predict_v2(model, image_path, (args.tile_size, args.tile_size))